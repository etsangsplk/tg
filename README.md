--- conflicted
+++ resolved
@@ -59,7 +59,3 @@
     tg -h
 
 > NOTE: all parameters can be given using env variables. Prefix the argument with `TLSGEN_`. for instance `TLSGEN_OUT` for setting output dir.
-<<<<<<< HEAD
-
-=======
->>>>>>> 5ce99f08
